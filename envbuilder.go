package envbuilder

import (
	"bytes"
	"context"
	"encoding/base64"
	"encoding/json"
	"errors"
	"fmt"
	"io"
	"io/fs"
	"maps"
	"net"
	"net/http"
	"os"
	"os/exec"
	"os/user"
	"path/filepath"
	"sort"
	"strconv"
	"strings"
	"sync"
	"syscall"
	"time"

	"github.com/coder/envbuilder/buildinfo"
	"github.com/coder/envbuilder/git"
	"github.com/coder/envbuilder/options"
	"github.com/go-git/go-billy/v5"

	"github.com/GoogleContainerTools/kaniko/pkg/config"
	"github.com/GoogleContainerTools/kaniko/pkg/creds"
	"github.com/GoogleContainerTools/kaniko/pkg/executor"
	"github.com/GoogleContainerTools/kaniko/pkg/util"
	"github.com/coder/envbuilder/devcontainer"
	"github.com/coder/envbuilder/internal/ebutil"
	"github.com/coder/envbuilder/internal/workingdir"
	"github.com/coder/envbuilder/log"
	"github.com/containerd/platforms"
	"github.com/distribution/distribution/v3/configuration"
	"github.com/distribution/distribution/v3/registry/handlers"
	_ "github.com/distribution/distribution/v3/registry/storage/driver/filesystem"
	dockerconfig "github.com/docker/cli/cli/config"
	"github.com/docker/cli/cli/config/configfile"
	"github.com/fatih/color"
	v1 "github.com/google/go-containerregistry/pkg/v1"
	"github.com/google/go-containerregistry/pkg/v1/remote"
	"github.com/kballard/go-shellquote"
	"github.com/mattn/go-isatty"
	"github.com/sirupsen/logrus"
	"github.com/tailscale/hujson"
	"golang.org/x/xerrors"
)

// ErrNoFallbackImage is returned when no fallback image has been specified.
var ErrNoFallbackImage = errors.New("no fallback image has been specified")

// DockerConfig represents the Docker configuration file.
type DockerConfig = configfile.ConfigFile

type runtimeDataStore struct {
	// Runtime data.
	Image            bool                          `json:"-"`
	Built            bool                          `json:"-"`
	SkippedRebuild   bool                          `json:"-"`
	Scripts          devcontainer.LifecycleScripts `json:"-"`
	ImageEnv         []string                      `json:"-"`
	ContainerEnv     map[string]string             `json:"-"`
	RemoteEnv        map[string]string             `json:"-"`
	DevcontainerPath string                        `json:"-"`

	// Data stored in the magic image file.
	ContainerUser string `json:"container_user"`
}

type execArgsInfo struct {
	InitCommand string
	InitArgs    []string
	UserInfo    userInfo
	Environ     []string
}

// Run runs the envbuilder.
// Logger is the logf to use for all operations.
// Filesystem is the filesystem to use for all operations.
// Defaults to the host filesystem.
// preExec are any functions that should be called before exec'ing the init
// command. This is useful for ensuring that defers get run.
func Run(ctx context.Context, opts options.Options, preExec ...func()) error {
	var args execArgsInfo
	// Run in a separate function to ensure all defers run before we
	// setuid or exec.
	err := run(ctx, opts, &args)
	if err != nil {
		return err
	}

	err = syscall.Setgid(args.UserInfo.gid)
	if err != nil {
		return fmt.Errorf("set gid: %w", err)
	}
	err = syscall.Setuid(args.UserInfo.uid)
	if err != nil {
		return fmt.Errorf("set uid: %w", err)
	}

	opts.Logger(log.LevelInfo, "=== Running init command as user %q: %q", args.UserInfo.user.Username, append([]string{opts.InitCommand}, args.InitArgs...))
	for _, fn := range preExec {
		fn()
	}

	err = syscall.Exec(args.InitCommand, append([]string{args.InitCommand}, args.InitArgs...), args.Environ)
	if err != nil {
		return fmt.Errorf("exec init script: %w", err)
	}

	return errors.New("exec failed")
}

func run(ctx context.Context, opts options.Options, execArgs *execArgsInfo) error {
	defer options.UnsetEnv()

	workingDir := workingdir.At(opts.MagicDirBase)

	stageNumber := 0
	startStage := func(format string, args ...any) func(format string, args ...any) {
		now := time.Now()
		stageNumber++
		stageNum := stageNumber
		opts.Logger(log.LevelInfo, "#%d: %s", stageNum, fmt.Sprintf(format, args...))

		return func(format string, args ...any) {
			opts.Logger(log.LevelInfo, "#%d: %s [%s]", stageNum, fmt.Sprintf(format, args...), time.Since(now))
		}
	}

	if opts.GetCachedImage {
		return fmt.Errorf("developer error: use RunCacheProbe instead")
	}
	if opts.CacheRepo == "" && opts.PushImage {
		return fmt.Errorf("--cache-repo must be set when using --push-image")
	}

	// Default to the shell.
	execArgs.InitCommand = opts.InitCommand
	execArgs.InitArgs = []string{"-c", opts.InitScript}
	if opts.InitArgs != "" {
		var err error
		execArgs.InitArgs, err = shellquote.Split(opts.InitArgs)
		if err != nil {
			return fmt.Errorf("parse init args: %w", err)
		}
	}

	opts.Logger(log.LevelInfo, "%s %s - Build development environments from repositories in a container", newColor(color.Bold).Sprintf("envbuilder"), buildinfo.Version())

	cleanupDockerConfigOverride, err := initDockerConfigOverride(opts.Filesystem, opts.Logger, workingDir, opts.DockerConfigBase64)
	if err != nil {
		return err
	}
	defer func() {
		if err := cleanupDockerConfigOverride(); err != nil {
			opts.Logger(log.LevelError, "failed to cleanup docker config override: %w", err)
		}
	}() // best effort

	runtimeData := runtimeDataStore{
		ContainerEnv: make(map[string]string),
		RemoteEnv:    make(map[string]string),
	}
	if fileExists(opts.Filesystem, workingDir.Image()) {
		if err = parseMagicImageFile(opts.Filesystem, workingDir.Image(), &runtimeData); err != nil {
			return fmt.Errorf("parse magic image file: %w", err)
		}
		runtimeData.Image = true

		// Some options are only applicable for builds.
		if opts.RemoteRepoBuildMode {
			opts.Logger(log.LevelDebug, "Ignoring %s option, it is not supported when using a pre-built image.", options.WithEnvPrefix("REMOTE_REPO_BUILD_MODE"))
			opts.RemoteRepoBuildMode = false
		}
		if opts.ExportEnvFile != "" {
			// Currently we can't support this as we don't have access to the
			// post-build computed env vars to know which ones to export.
			opts.Logger(log.LevelWarn, "Ignoring %s option, it is not supported when using a pre-built image.", options.WithEnvPrefix("EXPORT_ENV_FILE"))
			opts.ExportEnvFile = ""
		}
	}
	runtimeData.Built = fileExists(opts.Filesystem, workingDir.Built())

	buildTimeWorkspaceFolder := opts.WorkspaceFolder
	var fallbackErr error
	var cloned bool
	if opts.GitURL != "" {
		endStage := startStage("📦 Cloning %s to %s...",
			newColor(color.FgCyan).Sprintf(opts.GitURL),
			newColor(color.FgCyan).Sprintf(opts.WorkspaceFolder),
		)
		stageNum := stageNumber
		logStage := func(format string, args ...any) {
			opts.Logger(log.LevelInfo, "#%d: %s", stageNum, fmt.Sprintf(format, args...))
		}

		cloneOpts, err := git.CloneOptionsFromOptions(logStage, opts)
		if err != nil {
			return fmt.Errorf("git clone options: %w", err)
		}

		w := git.ProgressWriter(logStage)
		defer w.Close()
		cloneOpts.Progress = w

		cloned, fallbackErr = git.CloneRepo(ctx, logStage, cloneOpts)
		if fallbackErr == nil {
			if cloned {
				endStage("📦 Cloned repository!")
			} else {
				endStage("📦 The repository already exists!")
			}
		} else {
			opts.Logger(log.LevelError, "Failed to clone repository: %s", fallbackErr.Error())
			if !runtimeData.Image {
				opts.Logger(log.LevelError, "Falling back to the default image...")
			}
		}

		_ = w.Close()

		// Always clone the repo in remote repo build mode into a location that
		// we control that isn't affected by the users changes.
		if opts.RemoteRepoBuildMode {
			cloneOpts, err := git.CloneOptionsFromOptions(logStage, opts)
			if err != nil {
				return fmt.Errorf("git clone options: %w", err)
			}
			cloneOpts.Path = workingDir.Join("repo")

			endStage := startStage("📦 Remote repo build mode enabled, cloning %s to %s for build context...",
				newColor(color.FgCyan).Sprintf(opts.GitURL),
				newColor(color.FgCyan).Sprintf(cloneOpts.Path),
			)

			w := git.ProgressWriter(logStage)
			defer w.Close()
			cloneOpts.Progress = w

			fallbackErr = git.ShallowCloneRepo(ctx, logStage, cloneOpts)
			if fallbackErr == nil {
				endStage("📦 Cloned repository!")
				buildTimeWorkspaceFolder = cloneOpts.Path
			} else {
				opts.Logger(log.LevelError, "Failed to clone repository for remote repo mode: %s", fallbackErr.Error())
				opts.Logger(log.LevelError, "Falling back to the default image...")
			}

			_ = w.Close()
		}
	}

	if !runtimeData.Image {
		defaultBuildParams := func() (*devcontainer.Compiled, error) {
			dockerfile := workingDir.Join("Dockerfile")
			file, err := opts.Filesystem.OpenFile(dockerfile, os.O_CREATE|os.O_WRONLY, 0o644)
			if err != nil {
				return nil, err
			}
			defer file.Close()
			if opts.FallbackImage == "" {
				if fallbackErr != nil {
					return nil, xerrors.Errorf("%s: %w", fallbackErr.Error(), ErrNoFallbackImage)
				}
				// We can't use errors.Join here because our tests
				// don't support parsing a multiline error.
				return nil, ErrNoFallbackImage
			}
			content := "FROM " + opts.FallbackImage
			_, err = file.Write([]byte(content))
			if err != nil {
				return nil, err
			}
			return &devcontainer.Compiled{
				DockerfilePath:    dockerfile,
				DockerfileContent: content,
				BuildContext:      workingDir.Path(),
			}, nil
		}

		var buildParams *devcontainer.Compiled
		if opts.DockerfilePath == "" {
			// Only look for a devcontainer if a Dockerfile wasn't specified.
			// devcontainer is a standard, so it's reasonable to be the default.
			var devcontainerDir string
			var err error
			runtimeData.DevcontainerPath, devcontainerDir, err = findDevcontainerJSON(buildTimeWorkspaceFolder, opts)
			if err != nil {
				opts.Logger(log.LevelError, "Failed to locate devcontainer.json: %s", err.Error())
				opts.Logger(log.LevelError, "Falling back to the default image...")
			} else {
				// We know a devcontainer exists.
				// Let's parse it and use it!
				file, err := opts.Filesystem.Open(runtimeData.DevcontainerPath)
				if err != nil {
					return fmt.Errorf("open devcontainer.json: %w", err)
				}
				defer file.Close()
				content, err := io.ReadAll(file)
				if err != nil {
					return fmt.Errorf("read devcontainer.json: %w", err)
				}
				devContainer, err := devcontainer.Parse(content)
				if err == nil {
					var fallbackDockerfile string
					if !devContainer.HasImage() && !devContainer.HasDockerfile() {
						defaultParams, err := defaultBuildParams()
						if err != nil {
							return fmt.Errorf("no Dockerfile or image found: %w", err)
						}
						opts.Logger(log.LevelInfo, "No Dockerfile or image specified; falling back to the default image...")
						fallbackDockerfile = defaultParams.DockerfilePath
					}
					buildParams, err = devContainer.Compile(opts.Filesystem, devcontainerDir, workingDir.Path(), fallbackDockerfile, opts.WorkspaceFolder, false, os.LookupEnv)
					if err != nil {
						return fmt.Errorf("compile devcontainer.json: %w", err)
					}
					if buildParams.User != "" {
						runtimeData.ContainerUser = buildParams.User
					}
					runtimeData.Scripts = devContainer.LifecycleScripts
				} else {
					opts.Logger(log.LevelError, "Failed to parse devcontainer.json: %s", err.Error())
					opts.Logger(log.LevelError, "Falling back to the default image...")
				}
			}
		} else {
			// If a Dockerfile was specified, we use that.
			dockerfilePath := filepath.Join(buildTimeWorkspaceFolder, opts.DockerfilePath)

			// If the dockerfilePath is specified and deeper than the base of WorkspaceFolder AND the BuildContextPath is
			// not defined, show a warning
			dockerfileDir := filepath.Dir(dockerfilePath)
			if dockerfileDir != filepath.Clean(buildTimeWorkspaceFolder) && opts.BuildContextPath == "" {
				opts.Logger(log.LevelWarn, "given dockerfile %q is below %q and no custom build context has been defined", dockerfilePath, buildTimeWorkspaceFolder)
				opts.Logger(log.LevelWarn, "\t-> set BUILD_CONTEXT_PATH to %q to fix", dockerfileDir)
			}

			dockerfile, err := opts.Filesystem.Open(dockerfilePath)
			if err == nil {
				content, err := io.ReadAll(dockerfile)
				if err != nil {
					return fmt.Errorf("read Dockerfile: %w", err)
				}
				buildParams = &devcontainer.Compiled{
					DockerfilePath:    dockerfilePath,
					DockerfileContent: string(content),
					BuildContext:      filepath.Join(buildTimeWorkspaceFolder, opts.BuildContextPath),
				}
			}
		}

		if buildParams == nil {
			// If there isn't a devcontainer.json file in the repository,
			// we fallback to whatever the `DefaultImage` is.
			var err error
			buildParams, err = defaultBuildParams()
			if err != nil {
				return fmt.Errorf("no Dockerfile or devcontainer.json found: %w", err)
			}
		}

		lvl := log.LevelInfo
		if opts.Verbose {
			lvl = log.LevelDebug
		}
		log.HijackLogrus(lvl, func(entry *logrus.Entry) {
			for _, line := range strings.Split(entry.Message, "\r") {
				opts.Logger(log.FromLogrus(entry.Level), "#%d: %s", stageNumber, color.HiBlackString(line))
			}
		})

		if opts.LayerCacheDir != "" {
			if opts.CacheRepo != "" {
				opts.Logger(log.LevelWarn, "Overriding cache repo with local registry...")
			}
			localRegistry, closeLocalRegistry, err := serveLocalRegistry(ctx, opts.Logger, opts.LayerCacheDir)
			if err != nil {
				return err
			}
			defer closeLocalRegistry()
			opts.CacheRepo = localRegistry
		}

		// IgnorePaths in the Kaniko opts doesn't properly ignore paths.
		// So we add them to the default ignore list. See:
		// https://github.com/GoogleContainerTools/kaniko/blob/63be4990ca5a60bdf06ddc4d10aa4eca0c0bc714/cmd/executor/cmd/root.go#L136
		ignorePaths := append([]string{
			workingDir.Path(),
			opts.WorkspaceFolder,
			// See: https://github.com/coder/envbuilder/issues/37
			"/etc/resolv.conf",
		}, opts.IgnorePaths...)

		if opts.LayerCacheDir != "" {
			ignorePaths = append(ignorePaths, opts.LayerCacheDir)
		}

		for _, ignorePath := range ignorePaths {
			util.AddToDefaultIgnoreList(util.IgnoreListEntry{
				Path:            ignorePath,
				PrefixMatchOnly: false,
				AllowedPaths:    nil,
			})
		}

		// In order to allow 'resuming' envbuilder, embed the binary into the image
		// if it is being pushed.
		// As these files will be owned by root, it is considerate to clean up
		// after we're done!
		cleanupBuildContext := func() {}
		if opts.PushImage {
			// Add exceptions in Kaniko's ignorelist for these magic files we add.
			if err := util.AddAllowedPathToDefaultIgnoreList(opts.BinaryPath); err != nil {
				return fmt.Errorf("add envbuilder binary to ignore list: %w", err)
			}
			if err := util.AddAllowedPathToDefaultIgnoreList(workingDir.Image()); err != nil {
				return fmt.Errorf("add magic image file to ignore list: %w", err)
			}
			if err := util.AddAllowedPathToDefaultIgnoreList(workingDir.Features()); err != nil {
				return fmt.Errorf("add features to ignore list: %w", err)
			}
			magicTempDir := workingdir.At(buildParams.BuildContext, workingdir.TempDir)
			if err := opts.Filesystem.MkdirAll(magicTempDir.Path(), 0o755); err != nil {
				return fmt.Errorf("create magic temp dir in build context: %w", err)
			}
			// Add the magic directives that embed the binary into the built image.
			buildParams.DockerfileContent += workingdir.Directives

			envbuilderBinDest := filepath.Join(magicTempDir.Path(), "envbuilder")
			magicImageDest := magicTempDir.Image()

			// Clean up after build!
			var cleanupOnce sync.Once
			cleanupBuildContext = func() {
				cleanupOnce.Do(func() {
					for _, path := range []string{magicImageDest, envbuilderBinDest, magicTempDir.Path()} {
						if err := opts.Filesystem.Remove(path); err != nil {
							opts.Logger(log.LevelWarn, "failed to clean up magic temp dir from build context: %w", err)
						}
					}
				})
			}
			defer cleanupBuildContext()

			// Copy the envbuilder binary into the build context. External callers
			// will need to specify the path to the desired envbuilder binary.
			opts.Logger(log.LevelDebug, "copying envbuilder binary at %q to build context %q", opts.BinaryPath, envbuilderBinDest)
			if err := copyFile(opts.Filesystem, opts.BinaryPath, envbuilderBinDest, 0o755); err != nil {
				return fmt.Errorf("copy envbuilder binary to build context: %w", err)
			}

			// Also write the magic file that signifies the image has been built.
			// Since the user in the image is set to root, we also store the user
			// in the magic file to be used by envbuilder when the image is run.
			opts.Logger(log.LevelDebug, "writing magic image file at %q in build context %q", magicImageDest, magicTempDir)
			if err := writeMagicImageFile(opts.Filesystem, magicImageDest, runtimeData); err != nil {
				return fmt.Errorf("write magic image file in build context: %w", err)
			}
		}

		// temp move of all ro mounts
		tempRemountDest := workingDir.Join("mnt")
		// ignorePrefixes is a superset of ignorePaths that we pass to kaniko's
		// IgnoreList.
		ignorePrefixes := append([]string{"/dev", "/proc", "/sys"}, ignorePaths...)
		restoreMounts, err := ebutil.TempRemount(opts.Logger, tempRemountDest, ignorePrefixes...)
		defer func() { // restoreMounts should never be nil
			if err := restoreMounts(); err != nil {
				opts.Logger(log.LevelError, "restore mounts: %s", err.Error())
			}
		}()
		if err != nil {
			return fmt.Errorf("temp remount: %w", err)
		}

		stdoutWriter, closeStdout := log.Writer(opts.Logger)
		defer closeStdout()
		stderrWriter, closeStderr := log.Writer(opts.Logger)
		defer closeStderr()
		build := func() (v1.Image, error) {
			defer cleanupBuildContext()
			if runtimeData.Built && opts.SkipRebuild {
				endStage := startStage("🏗️ Skipping build because of cache...")
				imageRef, err := devcontainer.ImageFromDockerfile(buildParams.DockerfileContent)
				if err != nil {
					return nil, fmt.Errorf("image from dockerfile: %w", err)
				}
				image, err := remote.Image(imageRef, remote.WithAuthFromKeychain(creds.GetKeychain()))
				if err != nil {
					return nil, fmt.Errorf("image from remote: %w", err)
				}
				endStage("🏗️ Found image from remote!")
				runtimeData.Built = false
				runtimeData.SkippedRebuild = true
				return image, nil
			}

			// This is required for deleting the filesystem prior to build!
			err = util.InitIgnoreList()
			if err != nil {
				return nil, fmt.Errorf("init ignore list: %w", err)
			}

			// It's possible that the container will already have files in it, and
			// we don't want to merge a new container with the old one.
			if err := maybeDeleteFilesystem(opts.Logger, opts.ForceSafe); err != nil {
				return nil, fmt.Errorf("delete filesystem: %w", err)
			}

			cacheTTL := time.Hour * 24 * 7
			if opts.CacheTTLDays != 0 {
				cacheTTL = time.Hour * 24 * time.Duration(opts.CacheTTLDays)
			}

			// At this point we have all the context, we can now build!
			registryMirror := []string{}
			if val, ok := os.LookupEnv("KANIKO_REGISTRY_MIRROR"); ok {
				registryMirror = strings.Split(val, ";")
			}
			var destinations []string
			if opts.CacheRepo != "" {
				destinations = append(destinations, opts.CacheRepo)
			}
			kOpts := &config.KanikoOptions{
				// Boilerplate!
				CustomPlatform:     platforms.Format(platforms.Normalize(platforms.DefaultSpec())),
				SnapshotMode:       "redo",
				RunV2:              true,
				RunStdout:          stdoutWriter,
				RunStderr:          stderrWriter,
				Destinations:       destinations,
				NoPush:             !opts.PushImage || len(destinations) == 0,
				CacheRunLayers:     true,
				CacheCopyLayers:    true,
				ForceBuildMetadata: opts.PushImage, // Force layers with no changes to be cached, required for cache probing.
				CompressedCaching:  true,
				Compression:        config.ZStd,
				// Maps to "default" level, ~100-300 MB/sec according to
				// benchmarks in klauspost/compress README
				// https://github.com/klauspost/compress/blob/67a538e2b4df11f8ec7139388838a13bce84b5d5/zstd/encoder_options.go#L188
				CompressionLevel: 3,
				CacheOptions: config.CacheOptions{
					CacheTTL: cacheTTL,
					CacheDir: opts.BaseImageCacheDir,
				},
				ForceUnpack:       true,
				BuildArgs:         buildParams.BuildArgs,
				CacheRepo:         opts.CacheRepo,
				Cache:             opts.CacheRepo != "" || opts.BaseImageCacheDir != "",
				DockerfilePath:    buildParams.DockerfilePath,
				DockerfileContent: buildParams.DockerfileContent,
				RegistryOptions: config.RegistryOptions{
					Insecure:      opts.Insecure,
					InsecurePull:  opts.Insecure,
					SkipTLSVerify: opts.Insecure,
					// Enables registry mirror features in Kaniko, see more in link below
					// https://github.com/GoogleContainerTools/kaniko?tab=readme-ov-file#flag---registry-mirror
					// Related to PR #114
					// https://github.com/coder/envbuilder/pull/114
					RegistryMirrors: registryMirror,
				},
				SrcContext: buildParams.BuildContext,

				// For cached image utilization, produce reproducible builds.
				Reproducible: opts.PushImage,
			}

			endStage := startStage("🏗️ Building image...")
			image, err := executor.DoBuild(kOpts)
			if err != nil {
				return nil, xerrors.Errorf("do build: %w", err)
			}
			endStage("🏗️ Built image!")
			if opts.PushImage {
				endStage = startStage("🏗️ Pushing image...")
<<<<<<< HEAD

=======
>>>>>>> 84e1c40b
				// To debug registry issues, enable logging:
				//
				// 	import (
				// 		stdlog "log"
				// 		reglogs "github.com/google/go-containerregistry/pkg/logs"
				// 	)
				// 	reglogs.Debug = stdlog.New(os.Stderr, "", 0)
				// 	reglogs.Warn = stdlog.New(os.Stderr, "", 0)
				// 	reglogs.Progress = stdlog.New(os.Stderr, "", 0)
				if err := executor.DoPush(image, kOpts); err == nil {
					endStage("🏗️ Pushed image!")
				} else if !opts.ExitOnPushFailure {
					endStage("⚠️️ Failed to push image!")
				} else {
					return nil, xerrors.Errorf("do push: %w", err)
				}
			}

			return image, err
		}

		// At this point we have all the context, we can now build!
		image, err := build()
		if err != nil {
			fallback := false
			switch {
			case strings.Contains(err.Error(), "parsing dockerfile"):
				fallback = true
				fallbackErr = err
			case strings.Contains(err.Error(), "error building stage"):
				fallback = true
				fallbackErr = err
			// This occurs when the image cannot be found!
			case strings.Contains(err.Error(), "authentication required"):
				fallback = true
				fallbackErr = err
			// This occurs from Docker Hub when the image cannot be found!
			case strings.Contains(err.Error(), "manifest unknown"):
				fallback = true
				fallbackErr = err
			case strings.Contains(err.Error(), "unexpected status code 401 Unauthorized"):
				opts.Logger(log.LevelError, "Unable to pull the provided image. Ensure your registry credentials are correct!")
			}
			if !fallback || opts.ExitOnBuildFailure {
				return err
			}
			opts.Logger(log.LevelError, "Failed to build: %s", err)
			opts.Logger(log.LevelError, "Falling back to the default image...")
			buildParams, err = defaultBuildParams()
			if err != nil {
				return err
			}
			image, err = build()
		}
		if err != nil {
			return fmt.Errorf("build with kaniko: %w", err)
		}

		if err := restoreMounts(); err != nil {
			return fmt.Errorf("restore mounts: %w", err)
		}

		configFile, err := image.ConfigFile()
		if err != nil {
			return fmt.Errorf("get image config: %w", err)
		}

		runtimeData.ImageEnv = configFile.Config.Env

		// Dev Container metadata can be persisted through a standard label.
		// Note that this currently only works when we're building the image,
		// not when we're using a pre-built image as we don't have access to
		// labels.
		devContainerMetadata, exists := configFile.Config.Labels["devcontainer.metadata"]
		if exists {
			var devContainer []*devcontainer.Spec
			devContainerMetadataBytes, err := hujson.Standardize([]byte(devContainerMetadata))
			if err != nil {
				return fmt.Errorf("humanize json for dev container metadata: %w", err)
			}
			err = json.Unmarshal(devContainerMetadataBytes, &devContainer)
			if err != nil {
				return fmt.Errorf("unmarshal metadata: %w", err)
			}
			opts.Logger(log.LevelInfo, "#%d: 👀 Found devcontainer.json label metadata in image...", stageNumber)
			for _, container := range devContainer {
				if container.ContainerUser != "" {
					opts.Logger(log.LevelInfo, "#%d: 🧑 Updating the user to %q!", stageNumber, container.ContainerUser)

					configFile.Config.User = container.ContainerUser
				}
				maps.Copy(runtimeData.ContainerEnv, container.ContainerEnv)
				maps.Copy(runtimeData.RemoteEnv, container.RemoteEnv)
				if !container.OnCreateCommand.IsEmpty() {
					runtimeData.Scripts.OnCreateCommand = container.OnCreateCommand
				}
				if !container.UpdateContentCommand.IsEmpty() {
					runtimeData.Scripts.UpdateContentCommand = container.UpdateContentCommand
				}
				if !container.PostCreateCommand.IsEmpty() {
					runtimeData.Scripts.PostCreateCommand = container.PostCreateCommand
				}
				if !container.PostStartCommand.IsEmpty() {
					runtimeData.Scripts.PostStartCommand = container.PostStartCommand
				}
			}
		}

		maps.Copy(runtimeData.ContainerEnv, buildParams.ContainerEnv)
		maps.Copy(runtimeData.RemoteEnv, buildParams.RemoteEnv)
		if runtimeData.ContainerUser == "" && configFile.Config.User != "" {
			runtimeData.ContainerUser = configFile.Config.User
		}
	} else {
		runtimeData.DevcontainerPath, _, err = findDevcontainerJSON(opts.WorkspaceFolder, opts)
		if err == nil {
			file, err := opts.Filesystem.Open(runtimeData.DevcontainerPath)
			if err != nil {
				return fmt.Errorf("open devcontainer.json: %w", err)
			}
			defer file.Close()
			content, err := io.ReadAll(file)
			if err != nil {
				return fmt.Errorf("read devcontainer.json: %w", err)
			}
			devContainer, err := devcontainer.Parse(content)
			if err == nil {
				maps.Copy(runtimeData.ContainerEnv, devContainer.ContainerEnv)
				maps.Copy(runtimeData.RemoteEnv, devContainer.RemoteEnv)
				if devContainer.ContainerUser != "" {
					runtimeData.ContainerUser = devContainer.ContainerUser
				}
				runtimeData.Scripts = devContainer.LifecycleScripts
			} else {
				opts.Logger(log.LevelError, "Failed to parse devcontainer.json: %s", err.Error())
			}
		}
	}

	// Sanitize the environment of any opts!
	options.UnsetEnv()

	// Remove the Docker config secret file!
	if err := cleanupDockerConfigOverride(); err != nil {
		return err
	}

	// Set the environment from /etc/environment first, so it can be
	// overridden by the image and devcontainer settings.
	err = setEnvFromEtcEnvironment(opts.Logger)
	if err != nil {
		return fmt.Errorf("set env from /etc/environment: %w", err)
	}

	allEnvKeys := make(map[string]struct{})

	// It must be set in this parent process otherwise nothing will be found!
	for _, env := range runtimeData.ImageEnv {
		pair := strings.SplitN(env, "=", 2)
		os.Setenv(pair[0], pair[1])
		allEnvKeys[pair[0]] = struct{}{}
	}

	// Set Envbuilder runtime markers
	runtimeData.ContainerEnv["ENVBUILDER"] = "true"
	if runtimeData.DevcontainerPath != "" {
		runtimeData.ContainerEnv["DEVCONTAINER"] = "true"
		runtimeData.ContainerEnv["DEVCONTAINER_CONFIG"] = runtimeData.DevcontainerPath
	}

	for _, env := range []map[string]string{runtimeData.ContainerEnv, runtimeData.RemoteEnv} {
		envKeys := make([]string, 0, len(env))
		for key := range env {
			envKeys = append(envKeys, key)
			allEnvKeys[key] = struct{}{}
		}
		sort.Strings(envKeys)
		for _, envVar := range envKeys {
			value := devcontainer.SubstituteVars(env[envVar], opts.WorkspaceFolder, os.LookupEnv)
			os.Setenv(envVar, value)
		}
	}

	// Do not export env if we skipped a rebuild, because ENV directives
	// from the Dockerfile would not have been processed and we'd miss these
	// in the export. We should have generated a complete set of environment
	// on the intial build, so exporting environment variables a second time
	// isn't useful anyway.
	if opts.ExportEnvFile != "" && !runtimeData.SkippedRebuild {
		exportEnvFile, err := opts.Filesystem.Create(opts.ExportEnvFile)
		if err != nil {
			return fmt.Errorf("failed to open %s %q: %w", options.WithEnvPrefix("EXPORT_ENV_FILE"), opts.ExportEnvFile, err)
		}

		envKeys := make([]string, 0, len(allEnvKeys))
		for key := range allEnvKeys {
			envKeys = append(envKeys, key)
		}
		sort.Strings(envKeys)
		for _, key := range envKeys {
			fmt.Fprintf(exportEnvFile, "%s=%s\n", key, os.Getenv(key))
		}

		exportEnvFile.Close()
	}

	if runtimeData.ContainerUser == "" {
		opts.Logger(log.LevelWarn, "#%d: no user specified, using root", stageNumber)
	}
	execArgs.UserInfo, err = getUser(runtimeData.ContainerUser)
	if err != nil {
		return fmt.Errorf("update user: %w", err)
	}

	// We only need to do this if we cloned!
	// Git doesn't store file permissions as part of the repository.
	if cloned {
		endStage := startStage("🔄 Updating the ownership of the workspace...")
		// By default, we clone the Git repository into the workspace folder.
		// It will have root permissions, because that's the user that built it.
		//
		// We need to change the ownership of the files to the user that will
		// be running the init script.
		if chownErr := filepath.Walk(opts.WorkspaceFolder, func(path string, _ os.FileInfo, err error) error {
			if err != nil {
				return err
			}
			return os.Chown(path, execArgs.UserInfo.uid, execArgs.UserInfo.gid)
		}); chownErr != nil {
			opts.Logger(log.LevelError, "chown %q: %s", execArgs.UserInfo.user.HomeDir, chownErr.Error())
			endStage("⚠️ Failed to the ownership of the workspace, you may need to fix this manually!")
		} else {
			endStage("👤 Updated the ownership of the workspace!")
		}
	}

	// We may also need to update the ownership of the user homedir.
	// Skip this step if the user is root.
	if execArgs.UserInfo.uid != 0 {
		endStage := startStage("🔄 Updating ownership of %s...", execArgs.UserInfo.user.HomeDir)
		if chownErr := filepath.Walk(execArgs.UserInfo.user.HomeDir, func(path string, _ fs.FileInfo, err error) error {
			if err != nil {
				return err
			}
			return os.Chown(path, execArgs.UserInfo.uid, execArgs.UserInfo.gid)
		}); chownErr != nil {
			opts.Logger(log.LevelError, "chown %q: %s", execArgs.UserInfo.user.HomeDir, chownErr.Error())
			endStage("⚠️ Failed to update ownership of %s, you may need to fix this manually!", execArgs.UserInfo.user.HomeDir)
		} else {
			endStage("🏡 Updated ownership of %s!", execArgs.UserInfo.user.HomeDir)
		}
	}

	err = opts.Filesystem.MkdirAll(opts.WorkspaceFolder, 0o755)
	if err != nil {
		return fmt.Errorf("create workspace folder: %w", err)
	}
	err = os.Chdir(opts.WorkspaceFolder)
	if err != nil {
		return fmt.Errorf("change directory: %w", err)
	}

	// This is called before the Setuid to TARGET_USER because we want the
	// lifecycle scripts to run using the default user for the container,
	// rather than the user specified for running the init command. For
	// example, TARGET_USER may be set to root in the case where we will
	// exec systemd as the init command, but that doesn't mean we should
	// run the lifecycle scripts as root.
	os.Setenv("HOME", execArgs.UserInfo.user.HomeDir)
	if err := execLifecycleScripts(ctx, opts, runtimeData.Scripts, !runtimeData.Built, execArgs.UserInfo); err != nil {
		return err
	}

	// Create the magic file to indicate that this build
	// has already been ran before!
	if !runtimeData.Built {
		file, err := opts.Filesystem.Create(workingDir.Built())
		if err != nil {
			return fmt.Errorf("create magic file: %w", err)
		}
		_ = file.Close()
	}

	// The setup script can specify a custom initialization command
	// and arguments to run instead of the default shell.
	//
	// This is useful for hooking into the environment for a specific
	// init to PID 1.
	if opts.SetupScript != "" {
		// We execute the initialize script as the root user!
		os.Setenv("HOME", "/root")

		opts.Logger(log.LevelInfo, "=== Running the setup command %q as the root user...", opts.SetupScript)

		envKey := "ENVBUILDER_ENV"
		envFile := workingDir.Join("environ")
		file, err := opts.Filesystem.Create(envFile)
		if err != nil {
			return fmt.Errorf("create environ file: %w", err)
		}
		_ = file.Close()

		cmd := exec.CommandContext(ctx, "/bin/sh", "-c", opts.SetupScript)
		cmd.Env = append(os.Environ(),
			fmt.Sprintf("%s=%s", envKey, envFile),
			fmt.Sprintf("TARGET_USER=%s", execArgs.UserInfo.user.Username),
		)
		cmd.Dir = opts.WorkspaceFolder
		// This allows for a really nice and clean experience to experiement with!
		// e.g. docker run --it --rm -e INIT_SCRIPT bash ...
		if isatty.IsTerminal(os.Stdout.Fd()) && isatty.IsTerminal(os.Stdin.Fd()) {
			cmd.Stdout = os.Stdout
			cmd.Stderr = os.Stderr
			cmd.Stdin = os.Stdin
		} else {
			cmd.Stdout = newWriteLogger(opts.Logger, log.LevelInfo)
			cmd.Stderr = newWriteLogger(opts.Logger, log.LevelError)
		}
		err = cmd.Run()
		if err != nil {
			return fmt.Errorf("run setup script: %w", err)
		}

		environ, err := os.ReadFile(envFile)
		if errors.Is(err, os.ErrNotExist) {
			err = nil
			environ = []byte{}
		}
		if err != nil {
			return fmt.Errorf("read environ: %w", err)
		}
		updatedCommand := false
		updatedArgs := false
		for _, env := range strings.Split(string(environ), "\n") {
			pair := strings.SplitN(env, "=", 2)
			if len(pair) != 2 {
				continue
			}
			key := pair[0]
			switch key {
			case "INIT_COMMAND":
				execArgs.InitCommand = pair[1]
				updatedCommand = true
			case "INIT_ARGS":
				execArgs.InitArgs, err = shellquote.Split(pair[1])
				if err != nil {
					return fmt.Errorf("split init args: %w", err)
				}
				updatedArgs = true
			case "TARGET_USER":
				execArgs.UserInfo, err = getUser(pair[1])
				if err != nil {
					return fmt.Errorf("update user: %w", err)
				}
			default:
				return fmt.Errorf("unknown environ key %q", key)
			}
		}
		if updatedCommand && !updatedArgs {
			// Because our default is a shell we need to empty the args
			// if the command was updated. This a tragic hack, but it works.
			execArgs.InitArgs = []string{}
		}
	}

	// Hop into the user that should execute the initialize script!
	os.Setenv("HOME", execArgs.UserInfo.user.HomeDir)

	// Set last to ensure all environment changes are complete.
	execArgs.Environ = os.Environ()

	return nil
}

// RunCacheProbe performs a 'dry-run' build of the image and checks that
// all of the resulting layers are present in options.CacheRepo.
func RunCacheProbe(ctx context.Context, opts options.Options) (v1.Image, error) {
	defer options.UnsetEnv()
	if !opts.GetCachedImage {
		return nil, fmt.Errorf("developer error: RunCacheProbe must be run with --get-cached-image")
	}
	if opts.CacheRepo == "" {
		return nil, fmt.Errorf("--cache-repo must be set when using --get-cached-image")
	}

	workingDir := workingdir.At(opts.MagicDirBase)

	stageNumber := 0
	startStage := func(format string, args ...any) func(format string, args ...any) {
		now := time.Now()
		stageNumber++
		stageNum := stageNumber
		opts.Logger(log.LevelInfo, "#%d: %s", stageNum, fmt.Sprintf(format, args...))

		return func(format string, args ...any) {
			opts.Logger(log.LevelInfo, "#%d: %s [%s]", stageNum, fmt.Sprintf(format, args...), time.Since(now))
		}
	}

	opts.Logger(log.LevelInfo, "%s %s - Build development environments from repositories in a container", newColor(color.Bold).Sprintf("envbuilder"), buildinfo.Version())

	cleanupDockerConfigOverride, err := initDockerConfigOverride(opts.Filesystem, opts.Logger, workingDir, opts.DockerConfigBase64)
	if err != nil {
		return nil, err
	}
	defer func() {
		if err := cleanupDockerConfigOverride(); err != nil {
			opts.Logger(log.LevelError, "failed to cleanup docker config override: %w", err)
		}
	}() // best effort

	buildTimeWorkspaceFolder := opts.WorkspaceFolder
	var fallbackErr error
	var cloned bool
	if opts.GitURL != "" {
		endStage := startStage("📦 Cloning %s to %s...",
			newColor(color.FgCyan).Sprintf(opts.GitURL),
			newColor(color.FgCyan).Sprintf(opts.WorkspaceFolder),
		)
		stageNum := stageNumber
		logStage := func(format string, args ...any) {
			opts.Logger(log.LevelInfo, "#%d: %s", stageNum, fmt.Sprintf(format, args...))
		}

		// In cache probe mode we should only attempt to clone the full
		// repository if remote repo build mode isn't enabled.
		if !opts.RemoteRepoBuildMode {
			cloneOpts, err := git.CloneOptionsFromOptions(logStage, opts)
			if err != nil {
				return nil, fmt.Errorf("git clone options: %w", err)
			}

			w := git.ProgressWriter(logStage)
			defer w.Close()
			cloneOpts.Progress = w

			cloned, fallbackErr = git.CloneRepo(ctx, logStage, cloneOpts)
			if fallbackErr == nil {
				if cloned {
					endStage("📦 Cloned repository!")
				} else {
					endStage("📦 The repository already exists!")
				}
			} else {
				opts.Logger(log.LevelError, "Failed to clone repository: %s", fallbackErr.Error())
				opts.Logger(log.LevelError, "Falling back to the default image...")
			}

			_ = w.Close()
		} else {
			cloneOpts, err := git.CloneOptionsFromOptions(logStage, opts)
			if err != nil {
				return nil, fmt.Errorf("git clone options: %w", err)
			}
			cloneOpts.Path = workingDir.Join("repo")

			endStage := startStage("📦 Remote repo build mode enabled, cloning %s to %s for build context...",
				newColor(color.FgCyan).Sprintf(opts.GitURL),
				newColor(color.FgCyan).Sprintf(cloneOpts.Path),
			)

			w := git.ProgressWriter(logStage)
			defer w.Close()
			cloneOpts.Progress = w

			fallbackErr = git.ShallowCloneRepo(ctx, logStage, cloneOpts)
			if fallbackErr == nil {
				endStage("📦 Cloned repository!")
				buildTimeWorkspaceFolder = cloneOpts.Path
			} else {
				opts.Logger(log.LevelError, "Failed to clone repository for remote repo mode: %s", fallbackErr.Error())
				opts.Logger(log.LevelError, "Falling back to the default image...")
			}

			_ = w.Close()
		}
	}

	defaultBuildParams := func() (*devcontainer.Compiled, error) {
		dockerfile := workingDir.Join("Dockerfile")
		file, err := opts.Filesystem.OpenFile(dockerfile, os.O_CREATE|os.O_WRONLY, 0o644)
		if err != nil {
			return nil, err
		}
		defer file.Close()
		if opts.FallbackImage == "" {
			if fallbackErr != nil {
				return nil, fmt.Errorf("%s: %w", fallbackErr.Error(), ErrNoFallbackImage)
			}
			// We can't use errors.Join here because our tests
			// don't support parsing a multiline error.
			return nil, ErrNoFallbackImage
		}
		content := "FROM " + opts.FallbackImage
		_, err = file.Write([]byte(content))
		if err != nil {
			return nil, err
		}
		return &devcontainer.Compiled{
			DockerfilePath:    dockerfile,
			DockerfileContent: content,
			BuildContext:      workingDir.Path(),
		}, nil
	}

	var (
		buildParams      *devcontainer.Compiled
		devcontainerPath string
	)
	if opts.DockerfilePath == "" {
		// Only look for a devcontainer if a Dockerfile wasn't specified.
		// devcontainer is a standard, so it's reasonable to be the default.
		var devcontainerDir string
		var err error
		devcontainerPath, devcontainerDir, err = findDevcontainerJSON(buildTimeWorkspaceFolder, opts)
		if err != nil {
			opts.Logger(log.LevelError, "Failed to locate devcontainer.json: %s", err.Error())
			opts.Logger(log.LevelError, "Falling back to the default image...")
		} else {
			// We know a devcontainer exists.
			// Let's parse it and use it!
			file, err := opts.Filesystem.Open(devcontainerPath)
			if err != nil {
				return nil, fmt.Errorf("open devcontainer.json: %w", err)
			}
			defer file.Close()
			content, err := io.ReadAll(file)
			if err != nil {
				return nil, fmt.Errorf("read devcontainer.json: %w", err)
			}
			devContainer, err := devcontainer.Parse(content)
			if err == nil {
				var fallbackDockerfile string
				if !devContainer.HasImage() && !devContainer.HasDockerfile() {
					defaultParams, err := defaultBuildParams()
					if err != nil {
						return nil, fmt.Errorf("no Dockerfile or image found: %w", err)
					}
					opts.Logger(log.LevelInfo, "No Dockerfile or image specified; falling back to the default image...")
					fallbackDockerfile = defaultParams.DockerfilePath
				}
				buildParams, err = devContainer.Compile(opts.Filesystem, devcontainerDir, workingDir.Path(), fallbackDockerfile, opts.WorkspaceFolder, false, os.LookupEnv)
				if err != nil {
					return nil, fmt.Errorf("compile devcontainer.json: %w", err)
				}
			} else {
				opts.Logger(log.LevelError, "Failed to parse devcontainer.json: %s", err.Error())
				opts.Logger(log.LevelError, "Falling back to the default image...")
			}
		}
	} else {
		// If a Dockerfile was specified, we use that.
		dockerfilePath := filepath.Join(buildTimeWorkspaceFolder, opts.DockerfilePath)

		// If the dockerfilePath is specified and deeper than the base of WorkspaceFolder AND the BuildContextPath is
		// not defined, show a warning
		dockerfileDir := filepath.Dir(dockerfilePath)
		if dockerfileDir != filepath.Clean(buildTimeWorkspaceFolder) && opts.BuildContextPath == "" {
			opts.Logger(log.LevelWarn, "given dockerfile %q is below %q and no custom build context has been defined", dockerfilePath, buildTimeWorkspaceFolder)
			opts.Logger(log.LevelWarn, "\t-> set BUILD_CONTEXT_PATH to %q to fix", dockerfileDir)
		}

		dockerfile, err := opts.Filesystem.Open(dockerfilePath)
		if err == nil {
			content, err := io.ReadAll(dockerfile)
			if err != nil {
				return nil, fmt.Errorf("read Dockerfile: %w", err)
			}
			buildParams = &devcontainer.Compiled{
				DockerfilePath:    dockerfilePath,
				DockerfileContent: string(content),
				BuildContext:      filepath.Join(buildTimeWorkspaceFolder, opts.BuildContextPath),
			}
		}
	}

	// When probing the build cache, there is no fallback!
	if buildParams == nil {
		return nil, fmt.Errorf("no Dockerfile or devcontainer.json found")
	}

	lvl := log.LevelInfo
	if opts.Verbose {
		lvl = log.LevelDebug
	}
	log.HijackLogrus(lvl, func(entry *logrus.Entry) {
		for _, line := range strings.Split(entry.Message, "\r") {
			opts.Logger(log.FromLogrus(entry.Level), "#%d: %s", stageNumber, color.HiBlackString(line))
		}
	})

	if opts.LayerCacheDir != "" {
		if opts.CacheRepo != "" {
			opts.Logger(log.LevelWarn, "Overriding cache repo with local registry...")
		}
		localRegistry, closeLocalRegistry, err := serveLocalRegistry(ctx, opts.Logger, opts.LayerCacheDir)
		if err != nil {
			return nil, err
		}
		defer closeLocalRegistry()
		opts.CacheRepo = localRegistry
	}

	// IgnorePaths in the Kaniko opts doesn't properly ignore paths.
	// So we add them to the default ignore list. See:
	// https://github.com/GoogleContainerTools/kaniko/blob/63be4990ca5a60bdf06ddc4d10aa4eca0c0bc714/cmd/executor/cmd/root.go#L136
	ignorePaths := append([]string{
		workingDir.Path(),
		opts.WorkspaceFolder,
		// See: https://github.com/coder/envbuilder/issues/37
		"/etc/resolv.conf",
	}, opts.IgnorePaths...)

	if opts.LayerCacheDir != "" {
		ignorePaths = append(ignorePaths, opts.LayerCacheDir)
	}

	for _, ignorePath := range ignorePaths {
		util.AddToDefaultIgnoreList(util.IgnoreListEntry{
			Path:            ignorePath,
			PrefixMatchOnly: false,
			AllowedPaths:    nil,
		})
	}

	// We expect an image built and pushed by envbuilder to have the envbuilder
	// binary present at a predefined path. In order to correctly replicate the
	// build via executor.RunCacheProbe we need to have the *exact* copy of the
	// envbuilder binary available used to build the image and we also need to
	// add the magic directives to the Dockerfile content.
	// WORKINGDIR
	buildParams.DockerfileContent += workingdir.Directives

	magicTempDir := filepath.Join(buildParams.BuildContext, workingdir.TempDir)
	if err := opts.Filesystem.MkdirAll(magicTempDir, 0o755); err != nil {
		return nil, fmt.Errorf("create magic temp dir in build context: %w", err)
	}
	envbuilderBinDest := filepath.Join(magicTempDir, "envbuilder")
	magicImageDest := filepath.Join(magicTempDir, "image")

	// Clean up after probe!
	defer func() {
		for _, path := range []string{magicImageDest, envbuilderBinDest, magicTempDir} {
			if err := opts.Filesystem.Remove(path); err != nil {
				opts.Logger(log.LevelWarn, "failed to clean up magic temp dir from build context: %w", err)
			}
		}
	}()

	// Copy the envbuilder binary into the build context. External callers
	// will need to specify the path to the desired envbuilder binary.
	opts.Logger(log.LevelDebug, "copying envbuilder binary at %q to build context %q", opts.BinaryPath, envbuilderBinDest)
	if err := copyFile(opts.Filesystem, opts.BinaryPath, envbuilderBinDest, 0o755); err != nil {
		return nil, xerrors.Errorf("copy envbuilder binary to build context: %w", err)
	}

	// Also write the magic file that signifies the image has been built.
	// Since the user in the image is set to root, we also store the user
	// in the magic file to be used by envbuilder when the image is run.
	opts.Logger(log.LevelDebug, "writing magic image file at %q in build context %q", magicImageDest, magicTempDir)
	runtimeData := runtimeDataStore{ContainerUser: buildParams.User}
	if err := writeMagicImageFile(opts.Filesystem, magicImageDest, runtimeData); err != nil {
		return nil, fmt.Errorf("write magic image file in build context: %w", err)
	}

	stdoutWriter, closeStdout := log.Writer(opts.Logger)
	defer closeStdout()
	stderrWriter, closeStderr := log.Writer(opts.Logger)
	defer closeStderr()
	cacheTTL := time.Hour * 24 * 7
	if opts.CacheTTLDays != 0 {
		cacheTTL = time.Hour * 24 * time.Duration(opts.CacheTTLDays)
	}

	// At this point we have all the context, we can now build!
	registryMirror := []string{}
	if val, ok := os.LookupEnv("KANIKO_REGISTRY_MIRROR"); ok {
		registryMirror = strings.Split(val, ";")
	}
	var destinations []string
	if opts.CacheRepo != "" {
		destinations = append(destinations, opts.CacheRepo)
	}
	kOpts := &config.KanikoOptions{
		// Boilerplate!
		CustomPlatform:     platforms.Format(platforms.Normalize(platforms.DefaultSpec())),
		SnapshotMode:       "redo",
		RunV2:              true,
		RunStdout:          stdoutWriter,
		RunStderr:          stderrWriter,
		Destinations:       destinations,
		NoPush:             true,
		CacheRunLayers:     true,
		CacheCopyLayers:    true,
		ForceBuildMetadata: true, // Force layers with no changes to be cached, required for cache probing.
		CompressedCaching:  true,
		Compression:        config.ZStd,
		// Maps to "default" level, ~100-300 MB/sec according to
		// benchmarks in klauspost/compress README
		// https://github.com/klauspost/compress/blob/67a538e2b4df11f8ec7139388838a13bce84b5d5/zstd/encoder_options.go#L188
		CompressionLevel: 3,
		CacheOptions: config.CacheOptions{
			CacheTTL: cacheTTL,
			CacheDir: opts.BaseImageCacheDir,
		},
		ForceUnpack:       true,
		BuildArgs:         buildParams.BuildArgs,
		CacheRepo:         opts.CacheRepo,
		Cache:             opts.CacheRepo != "" || opts.BaseImageCacheDir != "",
		DockerfilePath:    buildParams.DockerfilePath,
		DockerfileContent: buildParams.DockerfileContent,
		RegistryOptions: config.RegistryOptions{
			Insecure:      opts.Insecure,
			InsecurePull:  opts.Insecure,
			SkipTLSVerify: opts.Insecure,
			// Enables registry mirror features in Kaniko, see more in link below
			// https://github.com/GoogleContainerTools/kaniko?tab=readme-ov-file#flag---registry-mirror
			// Related to PR #114
			// https://github.com/coder/envbuilder/pull/114
			RegistryMirrors: registryMirror,
		},
		SrcContext: buildParams.BuildContext,

		// When performing a cache probe, always perform reproducible snapshots.
		Reproducible: true,
	}

	endStage := startStage("🏗️ Checking for cached image...")
	image, err := executor.DoCacheProbe(kOpts)
	if err != nil {
		return nil, fmt.Errorf("get cached image: %w", err)
	}
	endStage("🏗️ Found cached image!")

	// Sanitize the environment of any opts!
	options.UnsetEnv()

	// Remove the Docker config secret file!
	if err := cleanupDockerConfigOverride(); err != nil {
		return nil, err
	}

	return image, nil
}

func setEnvFromEtcEnvironment(logf log.Func) error {
	environ, err := os.ReadFile("/etc/environment")
	if errors.Is(err, os.ErrNotExist) {
		logf(log.LevelDebug, "Not loading environment from /etc/environment, file does not exist")
		return nil
	}
	if err != nil {
		return err
	}
	for _, env := range strings.Split(string(environ), "\n") {
		pair := strings.SplitN(env, "=", 2)
		if len(pair) != 2 {
			continue
		}
		os.Setenv(pair[0], pair[1])
	}
	return nil
}

type userInfo struct {
	uid  int
	gid  int
	user *user.User
}

func getUser(username string) (userInfo, error) {
	user, err := findUser(username)
	if err != nil {
		return userInfo{}, fmt.Errorf("find user: %w", err)
	}
	uid, err := strconv.Atoi(user.Uid)
	if err != nil {
		return userInfo{}, fmt.Errorf("parse uid: %w", err)
	}
	gid, err := strconv.Atoi(user.Gid)
	if err != nil {
		return userInfo{}, fmt.Errorf("parse gid: %w", err)
	}
	if user.Username == "" && uid == 0 {
		// This is nice for the visual display in log messages,
		// but has no actual functionality since the credential
		// in the syscall is what matters.
		user.Username = "root"
		user.HomeDir = "/root"
	}
	return userInfo{
		uid:  uid,
		gid:  gid,
		user: user,
	}, nil
}

// findUser looks up a user by name or ID.
func findUser(nameOrID string) (*user.User, error) {
	if nameOrID == "" {
		return &user.User{
			Uid: "0",
			Gid: "0",
		}, nil
	}
	_, err := strconv.Atoi(nameOrID)
	if err == nil {
		return user.LookupId(nameOrID)
	}
	return user.Lookup(nameOrID)
}

func execOneLifecycleScript(
	ctx context.Context,
	logf func(level log.Level, format string, args ...any),
	s devcontainer.LifecycleScript,
	scriptName string,
	userInfo userInfo,
) error {
	if s.IsEmpty() {
		return nil
	}
	logf(log.LevelInfo, "=== Running %s as the %q user...", scriptName, userInfo.user.Username)
	if err := s.Execute(ctx, userInfo.uid, userInfo.gid); err != nil {
		logf(log.LevelError, "Failed to run %s: %v", scriptName, err)
		return err
	}
	return nil
}

func execLifecycleScripts(
	ctx context.Context,
	options options.Options,
	scripts devcontainer.LifecycleScripts,
	firstStart bool,
	userInfo userInfo,
) error {
	if options.PostStartScriptPath != "" {
		_ = os.Remove(options.PostStartScriptPath)
	}

	if firstStart {
		if err := execOneLifecycleScript(ctx, options.Logger, scripts.OnCreateCommand, "onCreateCommand", userInfo); err != nil {
			// skip remaining lifecycle commands
			return nil
		}
	}
	if err := execOneLifecycleScript(ctx, options.Logger, scripts.UpdateContentCommand, "updateContentCommand", userInfo); err != nil {
		// skip remaining lifecycle commands
		return nil
	}
	if err := execOneLifecycleScript(ctx, options.Logger, scripts.PostCreateCommand, "postCreateCommand", userInfo); err != nil {
		// skip remaining lifecycle commands
		return nil
	}
	if !scripts.PostStartCommand.IsEmpty() {
		// If PostStartCommandPath is set, the init command is responsible
		// for running the postStartCommand. Otherwise, we execute it now.
		if options.PostStartScriptPath != "" {
			if err := createPostStartScript(options.PostStartScriptPath, scripts.PostStartCommand); err != nil {
				return fmt.Errorf("failed to create post-start script: %w", err)
			}
		} else {
			_ = execOneLifecycleScript(ctx, options.Logger, scripts.PostStartCommand, "postStartCommand", userInfo)
		}
	}
	return nil
}

func createPostStartScript(path string, postStartCommand devcontainer.LifecycleScript) error {
	postStartScript, err := os.Create(path)
	if err != nil {
		return err
	}
	defer postStartScript.Close()

	if err := postStartScript.Chmod(0o755); err != nil {
		return err
	}

	if _, err := postStartScript.WriteString("#!/bin/sh\n\n" + postStartCommand.ScriptLines()); err != nil {
		return err
	}
	return nil
}

func newColor(value ...color.Attribute) *color.Color {
	c := color.New(value...)
	c.EnableColor()
	return c
}

func findDevcontainerJSON(workspaceFolder string, options options.Options) (string, string, error) {
	if workspaceFolder == "" {
		workspaceFolder = options.WorkspaceFolder
	}

	// 0. Check if custom devcontainer directory or path is provided.
	if options.DevcontainerDir != "" || options.DevcontainerJSONPath != "" {
		devcontainerDir := options.DevcontainerDir
		if devcontainerDir == "" {
			devcontainerDir = ".devcontainer"
		}

		// If `devcontainerDir` is not an absolute path, assume it is relative to the workspace folder.
		if !filepath.IsAbs(devcontainerDir) {
			devcontainerDir = filepath.Join(workspaceFolder, devcontainerDir)
		}

		// An absolute location always takes a precedence.
		devcontainerPath := options.DevcontainerJSONPath
		if filepath.IsAbs(devcontainerPath) {
			return options.DevcontainerJSONPath, devcontainerDir, nil
		}
		// If an override is not provided, assume it is just `devcontainer.json`.
		if devcontainerPath == "" {
			devcontainerPath = "devcontainer.json"
		}

		if !filepath.IsAbs(devcontainerPath) {
			devcontainerPath = filepath.Join(devcontainerDir, devcontainerPath)
		}
		return devcontainerPath, devcontainerDir, nil
	}

	// 1. Check `workspaceFolder`/.devcontainer/devcontainer.json.
	location := filepath.Join(workspaceFolder, ".devcontainer", "devcontainer.json")
	if _, err := options.Filesystem.Stat(location); err == nil {
		return location, filepath.Dir(location), nil
	}

	// 2. Check `workspaceFolder`/devcontainer.json.
	location = filepath.Join(workspaceFolder, "devcontainer.json")
	if _, err := options.Filesystem.Stat(location); err == nil {
		return location, filepath.Dir(location), nil
	}

	// 3. Check every folder: `workspaceFolder`/.devcontainer/<folder>/devcontainer.json.
	devcontainerDir := filepath.Join(workspaceFolder, ".devcontainer")

	fileInfos, err := options.Filesystem.ReadDir(devcontainerDir)
	if err != nil {
		return "", "", err
	}

	for _, fileInfo := range fileInfos {
		if !fileInfo.IsDir() {
			options.Logger(log.LevelDebug, `%s is a file`, fileInfo.Name())
			continue
		}

		location := filepath.Join(devcontainerDir, fileInfo.Name(), "devcontainer.json")
		if _, err := options.Filesystem.Stat(location); err != nil {
			options.Logger(log.LevelDebug, `stat %s failed: %s`, location, err.Error())
			continue
		}

		return location, filepath.Dir(location), nil
	}

	return "", "", errors.New("can't find devcontainer.json, is it a correct spec?")
}

// maybeDeleteFilesystem wraps util.DeleteFilesystem with a guard to hopefully stop
// folks from unwittingly deleting their entire root directory.
func maybeDeleteFilesystem(logger log.Func, force bool) error {
	// We always expect the magic directory to be set to the default, signifying that
	// the user is running envbuilder in a container.
	// If this is set to anything else we should bail out to prevent accidental data loss.
	// defaultWorkingDir := workingdir.WorkingDir("")
	kanikoDir, ok := os.LookupEnv("KANIKO_DIR")
	if !ok || strings.TrimSpace(kanikoDir) != workingdir.Default.Path() {
		if !force {
			logger(log.LevelError, "KANIKO_DIR is not set to %s. Bailing!\n", workingdir.Default.Path())
			logger(log.LevelError, "To bypass this check, set FORCE_SAFE=true.")
			return errors.New("safety check failed")
		}
		bailoutSecs := 10
		logger(log.LevelWarn, "WARNING! BYPASSING SAFETY CHECK! THIS WILL DELETE YOUR ROOT FILESYSTEM!")
		logger(log.LevelWarn, "You have %d seconds to bail out!", bailoutSecs)
		for i := bailoutSecs; i > 0; i-- {
			logger(log.LevelWarn, "%d...", i)
			<-time.After(time.Second)
		}
	}

	return util.DeleteFilesystem()
}

func fileExists(fs billy.Filesystem, path string) bool {
	fi, err := fs.Stat(path)
	return err == nil && !fi.IsDir()
}

func readFile(fs billy.Filesystem, name string) ([]byte, error) {
	f, err := fs.Open(name)
	if err != nil {
		return nil, fmt.Errorf("open file: %w", err)
	}
	defer f.Close()

	b, err := io.ReadAll(f)
	if err != nil {
		return nil, fmt.Errorf("read file: %w", err)
	}
	return b, nil
}

func copyFile(fs billy.Filesystem, src, dst string, mode fs.FileMode) error {
	srcF, err := fs.Open(src)
	if err != nil {
		return fmt.Errorf("open src file: %w", err)
	}
	defer srcF.Close()

	err = fs.MkdirAll(filepath.Dir(dst), mode)
	if err != nil {
		return fmt.Errorf("create destination dir failed: %w", err)
	}

	dstF, err := fs.OpenFile(dst, os.O_WRONLY|os.O_CREATE|os.O_TRUNC, mode)
	if err != nil {
		return fmt.Errorf("open dest file for writing: %w", err)
	}
	defer dstF.Close()

	if _, err := io.Copy(dstF, srcF); err != nil {
		return fmt.Errorf("copy failed: %w", err)
	}
	return nil
}

func writeFile(fs billy.Filesystem, name string, data []byte, perm fs.FileMode) error {
	f, err := fs.OpenFile(name, os.O_CREATE|os.O_WRONLY|os.O_TRUNC, perm)
	if err != nil {
		return fmt.Errorf("create file: %w", err)
	}
	_, err = f.Write(data)
	if err != nil {
		err = fmt.Errorf("write file: %w", err)
	}
	if err2 := f.Close(); err2 != nil && err == nil {
		err = fmt.Errorf("close file: %w", err2)
	}
	return err
}

func writeMagicImageFile(fs billy.Filesystem, path string, v any) error {
	file, err := fs.OpenFile(path, os.O_CREATE|os.O_WRONLY|os.O_TRUNC, 0o644)
	if err != nil {
		return fmt.Errorf("create magic image file: %w", err)
	}
	defer file.Close()

	enc := json.NewEncoder(file)
	enc.SetIndent("", "  ")
	if err := enc.Encode(v); err != nil {
		return fmt.Errorf("encode magic image file: %w", err)
	}

	return nil
}

func parseMagicImageFile(fs billy.Filesystem, path string, v any) error {
	file, err := fs.Open(path)
	if err != nil {
		return fmt.Errorf("open magic image file: %w", err)
	}
	defer file.Close()

	dec := json.NewDecoder(file)
	dec.DisallowUnknownFields()
	if err := dec.Decode(v); err != nil {
		return fmt.Errorf("decode magic image file: %w", err)
	}

	return nil
}

const (
	dockerConfigFile   = dockerconfig.ConfigFileName
	dockerConfigEnvKey = dockerconfig.EnvOverrideConfigDir
)

// initDockerConfigOverride sets the DOCKER_CONFIG environment variable
// to a path within the working directory. If a base64 encoded Docker
// config is provided, it is written to the path/config.json and the
// DOCKER_CONFIG environment variable is set to the path. If no base64
// encoded Docker config is provided, the following paths are checked in
// order:
//
// 1. $DOCKER_CONFIG/config.json
// 2. $DOCKER_CONFIG
// 3. /.envbuilder/config.json
//
// If a Docker config file is found, its path is set as DOCKER_CONFIG.
func initDockerConfigOverride(bfs billy.Filesystem, logf log.Func, workingDir workingdir.WorkingDir, dockerConfigBase64 string) (func() error, error) {
	// If dockerConfigBase64 is set, it will have priority over file
	// detection.
	var dockerConfigJSON []byte
	var err error
	if dockerConfigBase64 != "" {
		logf(log.LevelInfo, "Using base64 encoded Docker config")

		dockerConfigJSON, err = base64.StdEncoding.DecodeString(dockerConfigBase64)
		if err != nil {
			return nil, fmt.Errorf("decode docker config: %w", err)
		}
	}

	oldDockerConfig := os.Getenv(dockerConfigEnvKey)
	var oldDockerConfigFile string
	if oldDockerConfig != "" {
		oldDockerConfigFile = filepath.Join(oldDockerConfig, dockerConfigFile)
	}
	for _, path := range []string{
		oldDockerConfigFile,               // $DOCKER_CONFIG/config.json
		oldDockerConfig,                   // $DOCKER_CONFIG
		workingDir.Join(dockerConfigFile), // /.envbuilder/config.json
	} {
		if path == "" || !fileExists(bfs, path) {
			continue
		}

		logf(log.LevelWarn, "Found Docker config at %s, this file will remain after the build", path)

		if dockerConfigJSON == nil {
			logf(log.LevelInfo, "Using Docker config at %s", path)

			dockerConfigJSON, err = readFile(bfs, path)
			if err != nil {
				return nil, fmt.Errorf("read docker config: %w", err)
			}
		} else {
			logf(log.LevelWarn, "Ignoring Docker config at %s, using base64 encoded Docker config instead", path)
		}
		break
	}

	if dockerConfigJSON == nil {
		// No user-provided config available.
		return func() error { return nil }, nil
	}

	dockerConfigJSON, err = hujson.Standardize(dockerConfigJSON)
	if err != nil {
		return nil, fmt.Errorf("humanize json for docker config: %w", err)
	}

	if err = logDockerAuthConfigs(logf, dockerConfigJSON); err != nil {
		return nil, fmt.Errorf("log docker auth configs: %w", err)
	}

	// We're going to set the DOCKER_CONFIG environment variable to a
	// path within the working directory so that Kaniko can pick it up.
	// A user should not mount a file directly to this path as we will
	// write to the file.
	newDockerConfig := workingDir.Join(".docker")
	newDockerConfigFile := filepath.Join(newDockerConfig, dockerConfigFile)
	err = bfs.MkdirAll(newDockerConfig, 0o700)
	if err != nil {
		return nil, fmt.Errorf("create docker config dir: %w", err)
	}

	if fileExists(bfs, newDockerConfigFile) {
		return nil, fmt.Errorf("unable to write Docker config file, file already exists: %s", newDockerConfigFile)
	}

	restoreEnv, err := setAndRestoreEnv(logf, dockerConfigEnvKey, newDockerConfig)
	if err != nil {
		return nil, fmt.Errorf("set docker config override: %w", err)
	}

	err = writeFile(bfs, newDockerConfigFile, dockerConfigJSON, 0o600)
	if err != nil {
		_ = restoreEnv() // Best effort.
		return nil, fmt.Errorf("write docker config: %w", err)
	}
	logf(log.LevelInfo, "Wrote Docker config JSON to %s", newDockerConfigFile)

	cleanupFile := onceErrFunc(func() error {
		// Remove the Docker config secret file!
		if err := bfs.Remove(newDockerConfigFile); err != nil {
			logf(log.LevelError, "Failed to remove the Docker config secret file: %s", err)
			return fmt.Errorf("remove docker config: %w", err)
		}
		return nil
	})
	return func() error { return errors.Join(cleanupFile(), restoreEnv()) }, nil
}

func logDockerAuthConfigs(logf log.Func, dockerConfigJSON []byte) error {
	dc := new(DockerConfig)
	err := dc.LoadFromReader(bytes.NewReader(dockerConfigJSON))
	if err != nil {
		return fmt.Errorf("load docker config: %w", err)
	}
	for k := range dc.AuthConfigs {
		logf(log.LevelInfo, "Docker config contains auth for registry %q", k)
	}
	return nil
}

func setAndRestoreEnv(logf log.Func, key, value string) (restore func() error, err error) {
	old := os.Getenv(key)
	err = os.Setenv(key, value)
	if err != nil {
		logf(log.LevelError, "Failed to set %s: %s", key, err)
		return nil, fmt.Errorf("set %s: %w", key, err)
	}
	logf(log.LevelInfo, "Set %s to %s", key, value)
	return onceErrFunc(func() error {
		if err := func() error {
			if old == "" {
				return os.Unsetenv(key)
			}
			return os.Setenv(key, old)
		}(); err != nil {
			return fmt.Errorf("restore %s: %w", key, err)
		}
		logf(log.LevelInfo, "Restored %s to %s", key, old)
		return nil
	}), nil
}

func onceErrFunc(f func() error) func() error {
	var once sync.Once
	return func() error {
		var err error
		once.Do(func() {
			err = f()
		})
		return err
	}
}

type writeLogger struct {
	logf  log.Func
	level log.Level
}

func newWriteLogger(logf log.Func, level log.Level) io.Writer {
	return writeLogger{logf: logf, level: level}
}

func (l writeLogger) Write(p []byte) (n int, err error) {
	lines := bytes.Split(p, []byte("\n"))
	for _, line := range lines {
		l.logf(l.level, "%s", line)
	}
	return len(p), nil
}

// Allows quick testing of layer caching using a local directory!
func serveLocalRegistry(ctx context.Context, logf log.Func, layerCacheDir string) (string, func(), error) {
	noop := func() {}
	if layerCacheDir == "" {
		return "", noop, nil
	}
	cfg := &configuration.Configuration{
		Storage: configuration.Storage{
			"filesystem": configuration.Parameters{
				"rootdirectory": layerCacheDir,
			},
		},
	}
	cfg.Log.Level = "error"

	// Spawn an in-memory registry to cache built layers...
	registry := handlers.NewApp(ctx, cfg)

	listener, err := net.Listen("tcp", "127.0.0.1:0")
	if err != nil {
		return "", nil, fmt.Errorf("start listener for in-memory registry: %w", err)
	}
	tcpAddr, ok := listener.Addr().(*net.TCPAddr)
	if !ok {
		return "", noop, fmt.Errorf("listener addr was of wrong type: %T", listener.Addr())
	}
	srv := &http.Server{
		Handler: registry,
	}
	done := make(chan struct{})
	go func() {
		defer close(done)
		err := srv.Serve(listener)
		if err != nil && !errors.Is(err, http.ErrServerClosed) {
			logf(log.LevelError, "Failed to serve registry: %s", err.Error())
		}
	}()
	var closeOnce sync.Once
	closer := func() {
		closeOnce.Do(func() {
			_ = srv.Close()
			_ = listener.Close()
			<-done
		})
	}
	addr := fmt.Sprintf("localhost:%d/local/cache", tcpAddr.Port)
	return addr, closer, nil
}<|MERGE_RESOLUTION|>--- conflicted
+++ resolved
@@ -581,10 +581,7 @@
 			endStage("🏗️ Built image!")
 			if opts.PushImage {
 				endStage = startStage("🏗️ Pushing image...")
-<<<<<<< HEAD
-
-=======
->>>>>>> 84e1c40b
+
 				// To debug registry issues, enable logging:
 				//
 				// 	import (
