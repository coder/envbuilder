--- conflicted
+++ resolved
@@ -183,9 +183,6 @@
 	runDirective = append([]string{"RUN"}, runDirective...)
 	runDirective = append(runDirective, s.InstallScriptPath)
 
-<<<<<<< HEAD
-	lines := []string{fmt.Sprintf("# %s %s - %s", s.Name, s.Version, s.Description)}
-=======
 	comment := ""
 	if s.Name != "" {
 		comment += "# " + s.Name
@@ -200,7 +197,6 @@
 	if comment != "" {
 		lines = append(lines, comment)
 	}
->>>>>>> 85f220a9
 	envKeys := make([]string, 0, len(s.ContainerEnv))
 	for key := range s.ContainerEnv {
 		envKeys = append(envKeys, key)
